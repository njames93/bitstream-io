// Copyright 2017 Brian Langenberger
//
// Licensed under the Apache License, Version 2.0 <LICENSE-APACHE or
// http://www.apache.org/licenses/LICENSE-2.0> or the MIT license
// <LICENSE-MIT or http://opensource.org/licenses/MIT>, at your
// option. This file may not be copied, modified, or distributed
// except according to those terms.

//! Traits and helpers for bitstream handling functionality
//!
//! Bitstream readers are for reading signed and unsigned integer
//! values from a stream whose sizes may not be whole bytes.
//! Bitstream writers are for writing signed and unsigned integer
//! values to a stream, also potentially un-aligned at a whole byte.
//!
//! Both big-endian and little-endian streams are supported.
//!
//! The only requirement for wrapped reader streams is that they must
//! implement the [`io::Read`] trait, and the only requirement
//! for writer streams is that they must implement the [`io::Write`] trait.
//!
//! In addition, reader streams do not consume any more bytes
//! from the underlying reader than necessary, buffering only a
//! single partial byte as needed.
//! Writer streams also write out all whole bytes as they are accumulated.
//!
//! Readers and writers are also designed to work with integer
//! types of any possible size.
//! Many of Rust's built-in integer types are supported by default.

//! # Minimum Compiler Version
//!
//! Beginning with version 2.4, the minimum compiler version has been
//! updated to Rust 1.79.
//!
//! The issue is that reading an excessive number of
//! bits to a type which is too small to hold them,
//! or writing an excessive number of bits from too small of a type,
//! are always errors:
//! ```
//! use std::io::{Read, Cursor};
//! use bitstream_io::{BigEndian, BitReader, BitRead};
//! let data = [0; 10];
//! let mut r = BitReader::endian(Cursor::new(&data), BigEndian);
//! let x: Result<u32, _> = r.read_var(64);  // reading 64 bits to u32 always fails at runtime
//! assert!(x.is_err());
//! ```
//! but those errors will not be caught until the program runs,
//! which is less than ideal for the common case in which
//! the number of bits is already known at compile-time.
//!
//! But starting with Rust 1.79, we can now have read and write methods
//! which take a constant number of bits and can validate the number of bits
//! are small enough for the type being read/written at compile-time:
//! ```rust,compile_fail
//! use std::io::{Read, Cursor};
//! use bitstream_io::{BigEndian, BitReader, BitRead};
//! let data = [0; 10];
//! let mut r = BitReader::endian(Cursor::new(&data), BigEndian);
//! let x: Result<u32, _> = r.read::<64, _>();  // doesn't compile at all
//! ```
//! Since catching potential bugs at compile-time is preferable
//! to encountering errors at runtime, this will hopefully be
//! an improvement in the long run.

//! # Changes From 2.X.X
//!
//! Version 3.0.0 has made many breaking changes to the [`BitRead`] and
//! [`BitWrite`] traits.
//!
//! The [`BitRead::read`] method takes a constant number of bits,
//! and the [`BitRead::read_var`] method takes a variable number of bits
//! (reversing the older [`BitRead2::read_in`] and [`BitRead2::read`]
//! calling methods to emphasize using the constant-based one,
//! which can do more validation at compile-time).
//! A new [`BitRead2`] trait uses the older calling convention
//! for compatibility with existing code and is available
//! for anything implementing [`BitRead`].
//!
//! In addition, the main reading methods return primitive types which
//! implement a new [`Integer`] trait,
//! which delegates to [`BitRead::read_unsigned`]
//! or [`BitRead::read_signed`] depending on whether the output
//! is an unsigned or signed type.
//!
//! [`BitWrite::write`] and [`BitWrite::write_var`] work
//! similarly to the reader's `read` methods, taking anything
//! that implements [`Integer`] and writing an unsigned or
//! signed value to [`BitWrite::write_unsigned`] or
//! [`BitWrite::write_signed`] as appropriate.
//!
//! And as with reading, a [`BitWrite2`] trait is offered
//! for compatibility.
//!
//! In addition, the Huffman code handling has been rewritten
//! to use a small amount of macro magic to write
//! code to read and write symbols at compile-time.
//! This is significantly faster than the older version
//! and can no longer fail to compile at runtime.
//!
//! Lastly, there's a new [`BitCount`] struct which wraps a humble
//! `u32` but encodes the maximum possible number of bits
//! at the type level.
//! This is intended for file formats which encode the number
//! of bits to be read in the format itself.
//! For example, FLAC's predictor coefficient precision
//! is a 4 bit value which indicates how large each predictor
//! coefficient is in bits
//! (each coefficient might be an `i32` type).
//! By keeping track of the maximum value at compile time
//! (4 bits' worth, in this case), we can eliminate
//! any need to check that coefficients aren't too large
//! for an `i32` at runtime.
//! This is accomplished by using [`BitRead::read_count`] to
//! read a [`BitCount`] and then reading final values with
//! that number of bits using [`BitRead::read_counted`].

//! # Migrating From Pre 1.0.0
//!
//! There are now [`BitRead`] and [`BitWrite`] traits for bitstream
//! reading and writing (analogous to the standard library's
//! `Read` and `Write` traits) which you will also need to import.
//! The upside to this approach is that library consumers
//! can now make functions and methods generic over any sort
//! of bit reader or bit writer, regardless of the underlying
//! stream byte source or endianness.

#![warn(missing_docs)]
#![forbid(unsafe_code)]
#![no_std]

extern crate alloc;
#[cfg(feature = "std")]
extern crate std;

#[cfg(not(feature = "std"))]
use core2::io;

use core::num::NonZero;
use core::ops::{
    BitAnd, BitOr, BitOrAssign, BitXor, Not, Rem, RemAssign, Shl, ShlAssign, Shr, ShrAssign, Sub,
};
use core::{fmt::Debug, marker::PhantomData, mem};
#[cfg(feature = "std")]
use std::io;

pub mod huffman;
pub mod read;
pub mod write;
pub use read::{
    BitRead, BitRead2, BitReader, ByteRead, ByteReader, FromBitStream, FromBitStreamWith,
    FromByteStream, FromByteStreamWith,
};
pub use write::{
    BitCounter, BitRecorder, BitWrite, BitWrite2, BitWriter, ByteWrite, ByteWriter, ToBitStream,
    ToBitStreamWith, ToByteStream, ToByteStreamWith,
};

/// A trait intended for simple fixed-length primitives (such as ints and floats)
/// which allows them to be read and written to streams of
/// different endiannesses verbatim.
pub trait Primitive {
    /// The raw byte representation of this numeric type
    type Bytes: AsRef<[u8]> + AsMut<[u8]>;

    /// An empty buffer of this type's size
    fn buffer() -> Self::Bytes;

    /// Our value in big-endian bytes
    fn to_be_bytes(self) -> Self::Bytes;

    /// Our value in little-endian bytes
    fn to_le_bytes(self) -> Self::Bytes;

    /// Convert big-endian bytes to our value
    fn from_be_bytes(bytes: Self::Bytes) -> Self;

    /// Convert little-endian bytes to our value
    fn from_le_bytes(bytes: Self::Bytes) -> Self;
}

macro_rules! define_primitive_numeric {
    ($t:ty) => {
        impl Primitive for $t {
            type Bytes = [u8; mem::size_of::<$t>()];

            #[inline(always)]
            fn buffer() -> Self::Bytes {
                [0; mem::size_of::<$t>()]
            }
            #[inline(always)]
            fn to_be_bytes(self) -> Self::Bytes {
                self.to_be_bytes()
            }
            #[inline(always)]
            fn to_le_bytes(self) -> Self::Bytes {
                self.to_le_bytes()
            }
            #[inline(always)]
            fn from_be_bytes(bytes: Self::Bytes) -> Self {
                <$t>::from_be_bytes(bytes)
            }
            #[inline(always)]
            fn from_le_bytes(bytes: Self::Bytes) -> Self {
                <$t>::from_le_bytes(bytes)
            }
        }
    };
}

impl<const N: usize> Primitive for [u8; N] {
    type Bytes = [u8; N];

    #[inline(always)]
    fn buffer() -> Self::Bytes {
        [0; N]
    }

    #[inline(always)]
    fn to_be_bytes(self) -> Self::Bytes {
        self
    }

    #[inline(always)]
    fn to_le_bytes(self) -> Self::Bytes {
        self
    }

    #[inline(always)]
    fn from_be_bytes(bytes: Self::Bytes) -> Self {
        bytes
    }

    #[inline(always)]
    fn from_le_bytes(bytes: Self::Bytes) -> Self {
        bytes
    }
}

/// This trait is for integer types which can be read or written
/// to a bit stream as a partial amount of bits.
///
/// It unifies signed and unsigned integer types by delegating
/// reads and writes to the signed and unsigned reading
/// and writing methods as appropriate.
pub trait Integer {
    /// Reads a value of ourself from the stream
    /// with the given number of bits.
    ///
    /// # Errors
    ///
    /// Passes along any I/O error from the underlying stream.
    /// A compile-time error occurs if the given number of bits
    /// is larger than our type.
    fn read<const BITS: u32, R: BitRead + ?Sized>(reader: &mut R) -> io::Result<Self>
    where
        Self: Sized;

    /// Reads a value of ourself from the stream
    /// with the given number of bits.
    ///
    /// # Errors
    ///
    /// Passes along any I/O error from the underlying stream.
    /// Also returns an error if our type is too small
    /// to hold the requested number of bits.
    fn read_var<const MAX: u32, R>(reader: &mut R, bits: BitCount<MAX>) -> io::Result<Self>
    where
        R: BitRead + ?Sized,
        Self: Sized;

    /// Writes ourself to the stream using the given const number of bits.
    ///
    /// # Errors
    ///
    /// Passes along any I/O error from the underlying stream.
    /// Returns an error if our value is too large
    /// to fit the given number of bits.
    /// A compile-time error occurs if the given number of bits
    /// is larger than our type.
    fn write<const BITS: u32, W: BitWrite + ?Sized>(self, writer: &mut W) -> io::Result<()>;

    /// Writes ourself to the stream using the given number of bits.
    ///
    /// # Errors
    ///
    /// Passes along any I/O error from the underlying stream.
    /// Returns an error if our value is too small
    /// to hold the given number of bits.
    /// Returns an error if our value is too large
    /// to fit the given number of bits.
    fn write_var<const MAX: u32, W: BitWrite + ?Sized>(
        self,
        writer: &mut W,
        bits: BitCount<MAX>,
    ) -> io::Result<()>;
}

/// This trait extends many common integer types (both unsigned and signed)
/// with a few trivial methods so that they can be used
/// with the bitstream handling traits.
pub trait Numeric:
    Primitive
    + Sized
    + Copy
    + Default
    + Debug
    + PartialOrd
    + Shl<u32, Output = Self>
    + ShlAssign<u32>
    + Shr<u32, Output = Self>
    + ShrAssign<u32>
    + Rem<Self, Output = Self>
    + RemAssign<Self>
    + BitAnd<Self, Output = Self>
    + BitOr<Self, Output = Self>
    + BitOrAssign<Self>
    + BitXor<Self, Output = Self>
    + Not<Output = Self>
    + Sub<Self, Output = Self>
{
    /// Size of type in bits
    const BITS_SIZE: u32;

    /// The value of 0 in this type
    const ZERO: Self;

    /// The value of 1 in this type
    const ONE: Self;

    /// Returns true if this value is 0, in its type
    fn is_zero(self) -> bool;

    /// Returns a `u8` value in this type
    fn from_u8(u: u8) -> Self;

    /// Assuming 0 <= value < 256, returns this value as a `u8` type
    fn to_u8(self) -> u8;

    /// Counts the number of 1 bits
    fn count_ones(self) -> u32;

    /// Counts the number of leading zeros
    fn leading_zeros(self) -> u32;

    /// Counts the number of leading ones
    fn leading_ones(self) -> u32;

    /// Counts the number of trailing zeros
    fn trailing_zeros(self) -> u32;

    /// Counts the number of trailing ones
    fn trailing_ones(self) -> u32;

    /// Checked shift left
    fn checked_shl(self, rhs: u32) -> Option<Self>;

    /// Checked shift right
    fn checked_shr(self, rhs: u32) -> Option<Self>;
}

macro_rules! define_numeric {
    ($t:ty) => {
        define_primitive_numeric!($t);

        impl Numeric for $t {
            const BITS_SIZE: u32 = mem::size_of::<$t>() as u32 * 8;

            const ZERO: Self = 0;

            const ONE: Self = 1;

            #[inline(always)]
            fn is_zero(self) -> bool {
                self == 0
            }
            #[inline(always)]
            fn from_u8(u: u8) -> Self {
                u as $t
            }
            #[inline(always)]
            fn to_u8(self) -> u8 {
                self as u8
            }
            #[inline(always)]
            fn count_ones(self) -> u32 {
                self.count_ones()
            }
            #[inline(always)]
            fn leading_zeros(self) -> u32 {
                self.leading_zeros()
            }
            #[inline(always)]
            fn leading_ones(self) -> u32 {
                self.leading_ones()
            }
            #[inline(always)]
            fn trailing_zeros(self) -> u32 {
                self.trailing_zeros()
            }
            #[inline(always)]
            fn trailing_ones(self) -> u32 {
                self.trailing_ones()
            }
            #[inline(always)]
            fn checked_shl(self, rhs: u32) -> Option<Self> {
                self.checked_shl(rhs)
            }
            #[inline(always)]
            fn checked_shr(self, rhs: u32) -> Option<Self> {
                self.checked_shr(rhs)
            }
        }
    };
}

/// This trait extends many common unsigned integer types
/// so that they can be used with the bitstream handling traits.
pub trait UnsignedNumeric: Numeric + Into<crate::write::UnsignedValue> {
    /// This type's most-significant bit
    const MSB_BIT: Self;

    /// This type's least significant bit
    const LSB_BIT: Self;

    /// This type with all bits set
    const ALL: Self;

    /// The signed variant of ourself
    type Signed: SignedNumeric<Unsigned = Self>;

    /// Given a twos-complement value,
    /// return this value is a non-negative signed number.
    /// The location of the sign bit depends on the stream's endianness
    /// and is not stored in the result.
    ///
    /// # Example
    /// ```
    /// use bitstream_io::UnsignedNumeric;
    /// assert_eq!(0b00000001u8.as_non_negative(), 1i8);
    /// ```
    fn as_non_negative(self) -> Self::Signed;

    /// Given a two-complement positive value and certain number of bits,
    /// returns this value as a negative signed number.
    /// The location of the sign bit depends on the stream's endianness
    /// and is not stored in the result.
    ///
    /// # Example
    /// ```
    /// use bitstream_io::UnsignedNumeric;
    /// assert_eq!(0b01111111u8.as_negative(8), -1i8);
    /// ```
    fn as_negative(self, bits: u32) -> Self::Signed;

    /// Given a two-complement positive value and certain number of bits,
    /// returns this value as a negative number.
    ///
    /// # Example
    /// ```
    /// use bitstream_io::UnsignedNumeric;
    /// assert_eq!(0b01111111u8.as_negative_fixed::<8>(), -1i8);
    /// ```
    fn as_negative_fixed<const BITS: u32>(self) -> Self::Signed;
}

macro_rules! define_unsigned_numeric {
    ($t:ty, $s:ty) => {
        define_numeric!($t);

        impl UnsignedNumeric for $t {
            type Signed = $s;

            const MSB_BIT: Self = 1 << (Self::BITS_SIZE - 1);

            const LSB_BIT: Self = 1;

            const ALL: Self = <$t>::MAX;

            #[inline(always)]
            fn as_non_negative(self) -> Self::Signed {
                self as $s
            }
            #[inline(always)]
            fn as_negative(self, bits: u32) -> Self::Signed {
                (self as $s) + (-1 << (bits - 1))
            }
            #[inline(always)]
            fn as_negative_fixed<const BITS: u32>(self) -> Self::Signed {
                (self as $s) + (-1 << (BITS - 1))
            }
        }

        impl Integer for $t {
            #[inline(always)]
            fn read<const BITS: u32, R: BitRead + ?Sized>(reader: &mut R) -> io::Result<Self>
            where
                Self: Sized,
            {
                reader.read_unsigned::<BITS, _>()
            }

            #[inline(always)]
            fn read_var<const MAX: u32, R>(reader: &mut R, bits: BitCount<MAX>) -> io::Result<Self>
            where
                R: BitRead + ?Sized,
                Self: Sized,
            {
                reader.read_unsigned_counted::<MAX, _>(bits)
            }

            #[inline(always)]
            fn write<const BITS: u32, W: BitWrite + ?Sized>(
                self,
                writer: &mut W,
            ) -> io::Result<()> {
                writer.write_unsigned::<BITS, _>(self)
            }

            #[inline(always)]
            fn write_var<const MAX: u32, W: BitWrite + ?Sized>(
                self,
                writer: &mut W,
                bits: BitCount<MAX>,
            ) -> io::Result<()> {
                writer.write_unsigned_counted(bits, self)
            }
        }

        /// Unsigned NonZero types increment their value by 1
        /// when being read and decrement it by 1
        /// when being written.
        ///
        /// # Examples
        /// ```
        /// use bitstream_io::{BitReader, BitRead, BigEndian};
        /// use core::num::NonZero;
        ///
        /// let data: &[u8] = &[0b001_00000];
        /// // reading a regular u8 in 3 bits yields 1
        /// assert_eq!(BitReader::endian(data, BigEndian).read::<3, u8>().unwrap(), 1);
        /// // reading a NonZero<u8> in 3 bits of the same data yields 2
        /// assert_eq!(BitReader::endian(data, BigEndian).read::<3, NonZero<u8>>().unwrap().get(), 2);
        /// ```
        ///
        /// ```
        /// use bitstream_io::{BitWriter, BitWrite, BigEndian};
        /// use core::num::NonZero;
        ///
        /// let mut w = BitWriter::endian(vec![], BigEndian);
        /// // writing 1 as a regular u8 in 3 bits
        /// w.write::<3, u8>(1).unwrap();
        /// w.byte_align();
        /// assert_eq!(w.into_writer(), &[0b001_00000]);
        ///
        /// let mut w = BitWriter::endian(vec![], BigEndian);
        /// // writing 1 as a NonZero<u8> in 3 bits
        /// w.write::<3, NonZero<u8>>(NonZero::new(1).unwrap()).unwrap();
        /// w.byte_align();
        /// assert_eq!(w.into_writer(), &[0b000_00000]);
        /// ```
        impl Integer for NonZero<$t> {
            fn read<const BITS: u32, R: BitRead + ?Sized>(reader: &mut R) -> io::Result<Self>
            where
                Self: Sized,
            {
                const {
                    assert!(
                        BITS < <$t>::BITS_SIZE,
                        "BITS must be less than the type's size in bits"
                    );
                }

                <$t as Integer>::read::<BITS, R>(reader).map(|u| NonZero::new(u + 1).unwrap())
            }

            fn read_var<const MAX: u32, R>(
                reader: &mut R,
                count @ BitCount { bits }: BitCount<MAX>,
            ) -> io::Result<Self>
            where
                R: BitRead + ?Sized,
                Self: Sized,
            {
                if MAX < <$t>::BITS_SIZE || bits < <$t>::BITS_SIZE {
                    <$t as Integer>::read_var::<MAX, R>(reader, count)
                        .map(|u| NonZero::new(u + 1).unwrap())
                } else {
                    Err(io::Error::new(
                        io::ErrorKind::InvalidInput,
                        "bit count must be less than the type's size in bits",
                    ))
                }
            }

            fn write<const BITS: u32, W: BitWrite + ?Sized>(
                self,
                writer: &mut W,
            ) -> io::Result<()> {
                const {
                    assert!(
                        BITS < <$t>::BITS_SIZE,
                        "BITS must be less than the type's size in bits"
                    );
                }

                <$t as Integer>::write::<BITS, W>(self.get() - 1, writer)
            }

            fn write_var<const MAX: u32, W: BitWrite + ?Sized>(
                self,
                writer: &mut W,
                count @ BitCount { bits }: BitCount<MAX>,
            ) -> io::Result<()> {
                if MAX < <$t>::BITS_SIZE || bits < <$t>::BITS_SIZE {
                    <$t as Integer>::write_var::<MAX, W>(self.get() - 1, writer, count)
                } else {
                    Err(io::Error::new(
                        io::ErrorKind::InvalidInput,
                        "bit count must be less than the type's size in bits",
                    ))
                }
            }
        }
    };
}

/// This trait extends many common signed integer types
/// so that they can be used with the bitstream handling traits.
pub trait SignedNumeric: Numeric + Into<crate::write::SignedValue> {
    /// The unsigned variant of ourself
    type Unsigned: UnsignedNumeric<Signed = Self>;

    /// Returns true if this value is negative
    ///
    /// # Example
    /// ```
    /// use bitstream_io::SignedNumeric;
    /// assert!(!1i8.is_negative());
    /// assert!((-1i8).is_negative());
    /// ```
    fn is_negative(self) -> bool;

    /// Returns ourself as a non-negative value.
    /// The location of the sign bit depends on the stream's endianness
    /// and is not stored in the result.
    ///
    /// # Example
    /// ```
    /// use bitstream_io::SignedNumeric;
    /// assert_eq!(1i8.as_non_negative(), 0b00000001u8);
    /// ```
    fn as_non_negative(self) -> Self::Unsigned;

    /// Given a negative value and a certain number of bits,
    /// returns this value as a twos-complement positive number.
    /// The location of the sign bit depends on the stream's endianness
    /// and is not stored in the result.
    ///
    /// # Example
    /// ```
    /// use bitstream_io::SignedNumeric;
    /// assert_eq!((-1i8).as_negative(8), 0b01111111u8);
    /// ```
    fn as_negative(self, bits: u32) -> Self::Unsigned;

    /// Given a negative value and a certain number of bits,
    /// returns this value as a twos-complement positive number.
    ///
    /// # Example
    /// ```
    /// use bitstream_io::SignedNumeric;
    /// assert_eq!((-1i8).as_negative_fixed::<8>(), 0b01111111u8);
    /// ```
    fn as_negative_fixed<const BITS: u32>(self) -> Self::Unsigned;
}

macro_rules! define_signed_numeric {
    ($t:ty, $u:ty) => {
        define_numeric!($t);

        impl SignedNumeric for $t {
            type Unsigned = $u;

            #[inline(always)]
            fn is_negative(self) -> bool {
                self.is_negative()
            }
            fn as_non_negative(self) -> Self::Unsigned {
                self as $u
            }
            fn as_negative(self, bits: u32) -> Self::Unsigned {
                (self - (-1 << (bits - 1))) as $u
            }
            fn as_negative_fixed<const BITS: u32>(self) -> Self::Unsigned {
                (self - (-1 << (BITS - 1))) as $u
            }
        }

        impl Integer for $t {
            #[inline(always)]
            fn read<const BITS: u32, R: BitRead + ?Sized>(reader: &mut R) -> io::Result<Self>
            where
                Self: Sized,
            {
                reader.read_signed::<BITS, _>()
            }

            #[inline(always)]
            fn read_var<const MAX: u32, R>(reader: &mut R, bits: BitCount<MAX>) -> io::Result<Self>
            where
                R: BitRead + ?Sized,
                Self: Sized,
            {
                reader.read_signed_counted::<MAX, _>(bits)
            }

            #[inline(always)]
            fn write<const BITS: u32, W: BitWrite + ?Sized>(
                self,
                writer: &mut W,
            ) -> io::Result<()> {
                writer.write_signed::<BITS, _>(self)
            }

            #[inline(always)]
            fn write_var<const MAX: u32, W: BitWrite + ?Sized>(
                self,
                writer: &mut W,
                bits: BitCount<MAX>,
            ) -> io::Result<()> {
                writer.write_signed_counted::<MAX, _>(bits, self)
            }
        }
    };
}

define_unsigned_numeric!(u8, i8);
define_unsigned_numeric!(u16, i16);
define_unsigned_numeric!(u32, i32);
define_unsigned_numeric!(u64, i64);
define_unsigned_numeric!(u128, i128);

define_signed_numeric!(i8, u8);
define_signed_numeric!(i16, u16);
define_signed_numeric!(i32, u32);
define_signed_numeric!(i64, u64);
define_signed_numeric!(i128, u128);

define_primitive_numeric!(f32);
define_primitive_numeric!(f64);

/// A stream's endianness, or byte order, for determining
/// how bits should be read.
///
/// It comes in `BigEndian` and `LittleEndian` varieties
/// (which may be shortened to `BE` and `LE`)
/// and is not something programmers should have to implement
/// in most cases.
pub trait Endianness: Sized {
    /// Pops the next bit from the queue,
    /// repleneshing it from the given closure if necessary
    fn pop_bit_refill<F, E>(
        queue_bits: &mut u8,
        queue_value: &mut u32,
        read_val: F,
    ) -> Result<bool, E>
    where
        F: FnOnce() -> Result<u8, E>;

    /// Pops the next unary value from the source until
    /// `STOP_BIT` is encountered, replenishing it from the given
    /// closure if necessary.
    ///
    /// `STOP_BIT` must be 0 or 1.
    fn pop_unary<const STOP_BIT: u8, F, E>(
        queue_value: &mut u8,
        queue_bits: &mut u32,
        read_val: F,
    ) -> Result<u32, E>
    where
        F: FnMut() -> Result<u8, E>;

    /// Pushes the next bit into the queue,
    /// and returns `Some` value if the queue is full.
    #[inline]
    fn push_bit_flush(queue_value: &mut u8, queue_bits: &mut u32, bit: bool) -> Option<u8> {
        Self::push_bits(queue_value, queue_bits, 1, u8::from(bit));
        *queue_bits %= u8::BITS_SIZE;
        (*queue_bits == 0).then(|| mem::take(queue_value))
    }

    /// For extracting all the values from a source into a final value
    fn pop_final_value<U>(source: &mut U, source_bits: &mut u32) -> (U, u32)
    where
        U: UnsignedNumeric;

    /// For extracting multiple bits from a source
    fn pop_bits<U>(source: &mut U, source_bits: &mut u32, bits: u32) -> U
    where
        U: UnsignedNumeric;

    /// For pushing multiple bits into a final value
    fn push_bits<U>(target: &mut U, target_bits: &mut u32, bits: u32, value: U)
    where
        U: UnsignedNumeric;

    /// Aligns value to be a bit source which can be popped from
    fn source_align<U>(value: U, bits: u32) -> U
    where
        U: UnsignedNumeric;

    /// For performing bulk reads from a bit source to an output type.
    fn read_bits<const MAX: u32, U, F, E>(
<<<<<<< HEAD
        queue_value: &mut u8,
        queue_bits: &mut u32,
        BitCount { bits }: BitCount<MAX>,
=======
        queue: &mut PartialByte<Self>,
        count @ BitCount { bits }: BitCount<MAX>,
>>>>>>> b363e774
        read_byte: F,
    ) -> Result<U, E>
    where
        U: UnsignedNumeric,
        F: FnMut() -> Result<u8, E>,
        E: From<io::Error>,
    {
        if MAX <= U::BITS_SIZE || bits <= U::BITS_SIZE {
<<<<<<< HEAD
            read_bits::<Self, U, _, _>(queue_value, queue_bits, bits, read_byte)
=======
            read_bits::<MAX, Self, U, _, _>(queue, count, read_byte)
>>>>>>> b363e774
        } else {
            Err(io::Error::new(io::ErrorKind::InvalidInput, "excessive bits for type read").into())
        }
    }

    /// For performing bulk reads from a bit source to an output type.
    fn read_bits_fixed<const BITS: u32, U, F, E>(
        queue_value: &mut u8,
        queue_bits: &mut u32,
        read_byte: F,
    ) -> Result<U, E>
    where
        U: UnsignedNumeric,
        F: FnMut() -> Result<u8, E>,
    {
        const {
            assert!(BITS <= U::BITS_SIZE, "excessive bits for type read");
        }

<<<<<<< HEAD
        read_bits::<Self, U, _, _>(queue_value, queue_bits, BITS, read_byte)
=======
        read_bits::<BITS, Self, U, _, _>(queue, BitCount::new::<BITS>(), read_byte)
>>>>>>> b363e774
    }

    /// For performing bulk writes of a type to a bit sink.
    fn write_bits<const MAX: u32, U, F, E>(
        queue_value: &mut u8,
        queue_bits: &mut u32,
        BitCount { bits }: BitCount<MAX>,
        value: U,
        write_byte: F,
    ) -> Result<(), E>
    where
        U: UnsignedNumeric,
        F: FnMut(u8) -> Result<(), E>,
        E: From<io::Error>,
    {
        if MAX <= U::BITS_SIZE || bits <= U::BITS_SIZE {
            if bits == 0 {
                Ok(())
            } else if value <= U::ALL >> (U::BITS_SIZE - bits) {
                write_bits::<Self, U, _, _>(queue_value, queue_bits, bits, value, write_byte)
            } else {
                Err(io::Error::new(
                    io::ErrorKind::InvalidInput,
                    "excessive value for bits written",
                )
                .into())
            }
        } else {
            Err(io::Error::new(
                io::ErrorKind::InvalidInput,
                "excessive bits for type written",
            )
            .into())
        }
    }

    /// For performing bulk writes of a constant value to a bit sink.
    fn write_bits_const<const BITS: u32, const VALUE: u32, F, E>(
        queue_value: &mut u8,
        queue_bits: &mut u32,
        write_byte: F,
    ) -> Result<(), E>
    where
        F: FnMut(u8) -> Result<(), E>,
        E: From<io::Error>,
    {
        const {
            assert!(BITS <= u32::BITS_SIZE, "excessive bits for type written");
            assert!(
                BITS == 0 || VALUE <= (u32::ALL >> (u32::BITS_SIZE - BITS)),
                "excessive value for bits written"
            );
        }

        if BITS == 0 {
            Ok(())
        } else {
            write_bits::<Self, _, _, _>(queue_value, queue_bits, BITS, VALUE, write_byte)
        }
    }

    /// For performing bulk writes of a type to a bit sink.
    fn write_bits_fixed<const BITS: u32, U, F, E>(
        queue_value: &mut u8,
        queue_bits: &mut u32,
        value: U,
        write_byte: F,
    ) -> Result<(), E>
    where
        U: UnsignedNumeric,
        F: FnMut(u8) -> Result<(), E>,
        E: From<io::Error>,
    {
        const {
            assert!(BITS <= U::BITS_SIZE, "excessive bits for type written");
        }

        if BITS == 0 {
            Ok(())
        } else if value <= (U::ALL >> (U::BITS_SIZE - BITS)) {
            write_bits::<Self, U, _, _>(queue_value, queue_bits, BITS, value, write_byte)
        } else {
            Err(io::Error::new(
                io::ErrorKind::InvalidInput,
                "excessive value for bits written",
            )
            .into())
        }
    }

    /// Reads signed value from reader in this endianness
    fn read_signed<const MAX: u32, R, S>(r: &mut R, bits: BitCount<MAX>) -> io::Result<S>
    where
        R: BitRead,
        S: SignedNumeric;

    /// Reads signed value from reader in this endianness
    fn read_signed_fixed<R, const B: u32, S>(r: &mut R) -> io::Result<S>
    where
        R: BitRead,
        S: SignedNumeric;

    /// Writes signed value to writer in this endianness
    fn write_signed<const MAX: u32, W, S>(
        w: &mut W,
        bits: BitCount<MAX>,
        value: S,
    ) -> io::Result<()>
    where
        W: BitWrite,
        S: SignedNumeric;

    /// Writes signed value to writer in this endianness
    fn write_signed_fixed<W, const B: u32, S>(w: &mut W, value: S) -> io::Result<()>
    where
        W: BitWrite,
        S: SignedNumeric;

    /// Reads convertable numeric value from reader in this endianness
    fn read_primitive<R, V>(r: &mut R) -> io::Result<V>
    where
        R: BitRead,
        V: Primitive;

    /// Writes convertable numeric value to writer in this endianness
    fn write_primitive<W, V>(w: &mut W, value: V) -> io::Result<()>
    where
        W: BitWrite,
        V: Primitive;

    /// Reads entire numeric value from reader in this endianness
    fn read_numeric<R, V>(r: R) -> io::Result<V>
    where
        R: io::Read,
        V: Primitive;

    /// Writes entire numeric value to writer in this endianness
    fn write_numeric<W, V>(w: W, value: V) -> io::Result<()>
    where
        W: io::Write,
        V: Primitive;
}

fn read_bits<N, U, F, E>(
    queue_value: &mut u8,
    queue_bits: &mut u32,
    bits: u32,
<<<<<<< HEAD
=======
    // a container for our endianness
    phantom: PhantomData<E>,
}

impl<E: Endianness> Default for PartialByte<E> {
    fn default() -> Self {
        Self {
            value: 0,
            bits: 0,
            phantom: PhantomData,
        }
    }
}

impl<E: Endianness> PartialByte<E> {
    /// Returns the number of bits in our partial byte
    #[inline]
    fn bits(&self) -> u32 {
        self.bits
    }
}

fn read_bits<const MAX: u32, N, U, F, E>(
    queue: &mut PartialByte<N>,
    BitCount { bits }: BitCount<MAX>,
>>>>>>> b363e774
    mut read_byte: F,
) -> Result<U, E>
where
    N: Endianness,
    U: UnsignedNumeric,
    F: FnMut() -> Result<u8, E>,
{
    if bits <= *queue_bits {
        Ok(U::from_u8(N::pop_bits(queue_value, queue_bits, bits)))
    } else {
        let (value, mut value_bits) = N::pop_final_value(queue_value, queue_bits);
        let mut value = U::from_u8(value);
        let mut bits = bits - value_bits;

        while MAX >= 8 && bits >= 8 {
            N::push_bits(&mut value, &mut value_bits, 8, U::from_u8(read_byte()?));
            bits -= 8;
        }

<<<<<<< HEAD
                    *queue_value = last;
                    *queue_bits = last_bits;
=======
        if bits > 0 {
            let mut last = read_byte()?;
            let mut last_bits = 8;
>>>>>>> b363e774

            N::push_bits(
                &mut value,
                &mut value_bits,
                bits,
                U::from_u8(N::pop_bits(&mut last, &mut last_bits, bits)),
            );

            queue.value = last;
            queue.bits = last_bits;
        }
        Ok(value)
    }
}

/// Performs actual value extraction to disk
fn write_bits<N, U, F, E>(
    queue_value: &mut u8,
    queue_bits: &mut u32,
    mut bits: u32,
    value: U,
    mut write_byte: F,
) -> Result<(), E>
where
    N: Endianness,
    U: UnsignedNumeric,
    F: FnMut(u8) -> Result<(), E>,
    E: From<io::Error>,
{
    let mut value = N::source_align(value, bits);
    let available = u8::BITS_SIZE - *queue_bits;
    if bits < available {
        // all bits fit in queue, so populate it and we're done
        N::push_bits(
            queue_value,
            queue_bits,
            bits,
            N::pop_bits(&mut value, &mut bits.clone(), bits).to_u8(),
        );
        Ok(())
    } else {
        // push as many bits into queue as possible
        // and write it to disk

        N::push_bits(
            queue_value,
            queue_bits,
            available,
            N::pop_bits(&mut value, &mut bits, available).to_u8(),
        );
        write_byte(core::mem::take(queue_value))?;
        *queue_bits = 0;

        // write any further bytes in 8-bit increments
        while bits >= 8 {
            write_byte(N::pop_bits(&mut value, &mut bits, 8).to_u8())?;
        }

        // finally repopulate queue with any leftover bits
        if bits > 0 {
            N::push_bits(
                queue_value,
                queue_bits,
                bits,
                N::pop_bits(&mut value, &mut bits.clone(), bits).to_u8(),
            );
        }
        debug_assert!(value == U::ZERO);

        Ok(())
    }
}

/// A number of bits to be consumed or written, with a known maximum
#[derive(Copy, Clone, Debug, Hash, Eq, PartialEq)]
pub struct BitCount<const MAX: u32> {
    // The amount of bits may be less than or equal to the maximum,
    // but never more.
    bits: u32,
}

impl<const MAX: u32> BitCount<MAX> {
    /// Builds a bit count from a constant number
    /// of bits, which must not be greater than `MAX`.
    ///
    /// Intended to be used for defining constants.
    ///
    /// Use `TryFrom` to conditionally build
    /// counts from values at runtime.
    ///
    /// # Example
    ///
    /// ```
    /// use bitstream_io::{BitReader, BitRead, BigEndian, BitCount};
    /// let data: &[u8] = &[0b111_00000];
    /// let mut r = BitReader::endian(data, BigEndian);
    /// // reading 3 bits from a stream out of a maximum of 8
    /// // doesn't require checking that the bit count is larger
    /// // than a u8 at runtime because specifying the maximum of 8
    /// // guarantees our bit count will not be larger than 8
    /// assert_eq!(r.read_counted::<8, u8>(BitCount::new::<3>()).unwrap(), 0b111);
    /// ```
    ///
    /// ```rust,compile_fail
    /// use bitstream_io::BitCount;
    /// // trying to build a count of 10 with a maximum of 8
    /// // fails to compile at all
    /// let count = BitCount::<8>::new::<10>();
    /// ```
    pub const fn new<const BITS: u32>() -> Self {
        const {
            assert!(BITS <= MAX, "BITS must be <= MAX");
        }

        Self { bits: BITS }
    }

    /// Add a number of bits to our count,
    /// returning a new count with a new maximum.
    ///
    /// Returns `None` if the new count goes above our new maximum
    /// or above `u32::MAX`.
    ///
    /// # Example
    ///
    /// ```
    /// use bitstream_io::BitCount;
    /// let count = BitCount::<2>::new::<1>();
    /// // adding 2 to 1 and increasing the max to 3 yields a new count of 3
    /// assert_eq!(count.checked_add::<3>(2), Some(BitCount::<3>::new::<3>()));
    /// // adding 2 to 1 without increasing the max yields None
    /// assert_eq!(count.checked_add::<2>(2), None);
    /// // adding u32::MAX to 1 while increasing the max yields None
    /// assert_eq!(count.checked_add::<{u32::MAX}>(u32::MAX), None);
    /// ```
    #[inline]
    pub const fn checked_add<const NEW_MAX: u32>(self, bits: u32) -> Option<BitCount<NEW_MAX>> {
        match self.bits.checked_add(bits) {
            Some(bits) if bits <= NEW_MAX => Some(BitCount { bits }),
            _ => None,
        }
    }

    /// Subtracts a number of bits from our count,
    /// returning a new count with the same maximum.
    ///
    /// Returns `None` if the new count goes below 0.
    ///
    /// # Example
    /// ```
    /// use bitstream_io::BitCount;
    /// let count = BitCount::<5>::new::<1>();
    /// // subtracting 1 from 1 yields a new count of 0
    /// assert_eq!(count.checked_sub(1), Some(BitCount::<5>::new::<0>()));
    /// // subtracting 2 from 1 yields None
    /// assert!(count.checked_sub(2).is_none());
    /// ```
    #[inline]
    pub const fn checked_sub(self, bits: u32) -> Option<Self> {
        // it's okay for the number of bits to be smaller than MAX
        // so subtracting into a smaller number of bits is fine
        match self.bits.checked_sub(bits) {
            Some(bits) => Some(Self { bits }),
            None => None,
        }
    }

    /// Attempt to convert our count to a count with a new
    /// bit count and new maximum.
    ///
    /// Returns `Some(count)` if the updated number of bits
    /// is less than or equal to the new maximum.
    /// Returns `None` if not.
    ///
    /// # Example
    /// ```
    /// use bitstream_io::BitCount;
    /// let count = BitCount::<5>::new::<5>();
    /// // muliplying 5 bits by 2 with a new max of 10 is ok
    /// assert_eq!(
    ///     count.try_map::<10, _>(|i| i.checked_mul(2)),
    ///     Some(BitCount::<10>::new::<10>()),
    /// );
    /// // multiplying 5 bits by 3 with a new max of 10 overflows
    /// assert_eq!(count.try_map::<10, _>(|i| i.checked_mul(3)), None);
    /// ```
    #[inline]
    pub fn try_map<const NEW_MAX: u32, F>(self, f: F) -> Option<BitCount<NEW_MAX>>
    where
        F: FnOnce(u32) -> Option<u32>,
    {
        f(self.bits)
            .filter(|bits| *bits <= NEW_MAX)
            .map(|bits| BitCount { bits })
    }
}

impl<const MAX: u32> core::convert::TryFrom<u32> for BitCount<MAX> {
    type Error = u32;

    fn try_from(bits: u32) -> Result<Self, Self::Error> {
        (bits <= MAX).then_some(Self { bits }).ok_or(bits)
    }
}

impl BitCount<{ u32::MAX }> {
    /// Builds a bit count where the maximum bits is unknown.
    ///
    /// In this case, `u32::MAX` is assumed.
    ///
    /// # Example
    /// ```
    /// use bitstream_io::BitCount;
    /// assert_eq!(BitCount::unknown(5), BitCount::<{u32::MAX}>::new::<5>());
    /// ```
    pub const fn unknown(bits: u32) -> Self {
        Self { bits }
    }
}

impl<const MAX: u32> From<BitCount<MAX>> for u32 {
    #[inline(always)]
    fn from(BitCount { bits }: BitCount<MAX>) -> u32 {
        bits
    }
}

/// Big-endian, or most significant bits first
#[derive(Copy, Clone, Debug)]
pub struct BigEndian;

/// Big-endian, or most significant bits first
pub type BE = BigEndian;

impl Endianness for BigEndian {
    fn pop_bit_refill<F, E>(
        queue_value: &mut u8,
        queue_bits: &mut u32,
        read_val: F,
    ) -> Result<bool, E>
    where
        F: FnOnce() -> Result<u8, E>,
    {
        Ok(if *queue_bits == 0 {
            let value = read_val()?;
            let msb = value & u8::MSB_BIT;
            *queue_value = value << 1;
            *queue_bits = u8::BITS_SIZE - 1;
            msb
        } else {
            let msb = *queue_value & u8::MSB_BIT;
            *queue_value <<= 1;
            *queue_bits -= 1;
            msb
        } != 0)
    }

    fn pop_unary<const STOP_BIT: u8, F, E>(
        queue_value: &mut u8,
        queue_bits: &mut u32,
        read_val: F,
    ) -> Result<u32, E>
    where
        F: FnMut() -> Result<u8, E>,
    {
        const {
            assert!(matches!(STOP_BIT, 0 | 1), "stop bit must be 0 or 1");
        }

        match STOP_BIT {
            0 => find_unary(
                queue_value,
                queue_bits,
                |v| v.leading_ones(),
                |q| *q,
                |v, b| v.checked_shl(b),
                read_val,
            ),
            1 => find_unary(
                queue_value,
                queue_bits,
                |v| v.leading_zeros(),
                |_| u8::BITS_SIZE,
                |v, b| v.checked_shl(b),
                read_val,
            ),
            _ => unreachable!(),
        }
    }

    fn pop_final_value<U>(source: &mut U, source_bits: &mut u32) -> (U, u32)
    where
        U: UnsignedNumeric,
    {
        let bits = core::mem::take(source_bits);
        (
            core::mem::take(source)
                .checked_shr(U::BITS_SIZE - bits)
                .unwrap_or(U::ZERO),
            bits,
        )
    }

    #[inline(always)]
    fn source_align<U>(value: U, bits: u32) -> U
    where
        U: UnsignedNumeric,
    {
        value << (U::BITS_SIZE - bits)
    }

    #[inline]
    fn pop_bits<U>(source: &mut U, source_bits: &mut u32, bits: u32) -> U
    where
        U: UnsignedNumeric,
    {
        let value = source.checked_shr(U::BITS_SIZE - bits).unwrap_or(U::ZERO);
        *source = source.checked_shl(bits).unwrap_or(U::ZERO);
        *source_bits -= bits;
        value
    }

    #[inline]
    fn push_bits<U>(target: &mut U, target_bits: &mut u32, bits: u32, value: U)
    where
        U: UnsignedNumeric,
    {
        *target = target.checked_shl(bits).unwrap_or(U::ZERO) | value;
        *target_bits += bits;
    }

    fn read_signed<const MAX: u32, R, S>(
        r: &mut R,
        count @ BitCount { bits }: BitCount<MAX>,
    ) -> io::Result<S>
    where
        R: BitRead,
        S: SignedNumeric,
    {
        if MAX <= S::BITS_SIZE || bits <= S::BITS_SIZE {
            let is_negative = r.read_bit()?;
            let unsigned = r.read_unsigned_counted::<MAX, S::Unsigned>(
                count.checked_sub(1).ok_or(io::Error::new(
                    io::ErrorKind::InvalidInput,
                    "signed reads need at least 1 bit for sign",
                ))?,
            )?;
            Ok(if is_negative {
                unsigned.as_negative(bits)
            } else {
                unsigned.as_non_negative()
            })
        } else {
            Err(io::Error::new(
                io::ErrorKind::InvalidInput,
                "excessive bits for type read",
            ))
        }
    }

    fn read_signed_fixed<R, const B: u32, S>(r: &mut R) -> io::Result<S>
    where
        R: BitRead,
        S: SignedNumeric,
    {
        if B == S::BITS_SIZE {
            r.read_to()
        } else {
            let is_negative = r.read_bit()?;
            let unsigned = r.read_unsigned_var::<S::Unsigned>(B - 1)?;
            Ok(if is_negative {
                unsigned.as_negative_fixed::<B>()
            } else {
                unsigned.as_non_negative()
            })
        }
    }

    fn write_signed<const MAX: u32, W, S>(
        w: &mut W,
        count @ BitCount { bits }: BitCount<MAX>,
        value: S,
    ) -> io::Result<()>
    where
        W: BitWrite,
        S: SignedNumeric,
    {
        if MAX <= S::BITS_SIZE || bits <= S::BITS_SIZE {
            w.write_bit(value.is_negative())?;
            w.write_unsigned_counted(
                count.checked_sub(1).ok_or(io::Error::new(
                    io::ErrorKind::InvalidInput,
                    "signed writes need at least 1 bit for sign",
                ))?,
                if value.is_negative() {
                    value.as_negative(bits)
                } else {
                    value.as_non_negative()
                },
            )
        } else {
            Err(io::Error::new(
                io::ErrorKind::InvalidInput,
                "excessive bits for type written",
            ))
        }
    }

    fn write_signed_fixed<W, const B: u32, S>(w: &mut W, value: S) -> io::Result<()>
    where
        W: BitWrite,
        S: SignedNumeric,
    {
        if B == S::BITS_SIZE {
            w.write_bytes(value.to_be_bytes().as_ref())
        } else if value.is_negative() {
            w.write_bit(true)
                .and_then(|()| w.write_unsigned_var(B - 1, value.as_negative_fixed::<B>()))
        } else {
            w.write_bit(false)
                .and_then(|()| w.write_unsigned_var(B - 1, value.as_non_negative()))
        }
    }

    #[inline]
    fn read_primitive<R, V>(r: &mut R) -> io::Result<V>
    where
        R: BitRead,
        V: Primitive,
    {
        let mut buffer = V::buffer();
        r.read_bytes(buffer.as_mut())?;
        Ok(V::from_be_bytes(buffer))
    }

    #[inline]
    fn write_primitive<W, V>(w: &mut W, value: V) -> io::Result<()>
    where
        W: BitWrite,
        V: Primitive,
    {
        w.write_bytes(value.to_be_bytes().as_ref())
    }

    #[inline]
    fn read_numeric<R, V>(mut r: R) -> io::Result<V>
    where
        R: io::Read,
        V: Primitive,
    {
        let mut buffer = V::buffer();
        r.read_exact(buffer.as_mut())?;
        Ok(V::from_be_bytes(buffer))
    }

    #[inline]
    fn write_numeric<W, V>(mut w: W, value: V) -> io::Result<()>
    where
        W: io::Write,
        V: Primitive,
    {
        w.write_all(value.to_be_bytes().as_ref())
    }
}

/// Little-endian, or least significant bits first
#[derive(Copy, Clone, Debug)]
pub struct LittleEndian;

/// Little-endian, or least significant bits first
pub type LE = LittleEndian;

impl Endianness for LittleEndian {
    fn pop_bit_refill<F, E>(
        queue_value: &mut u8,
        queue_bits: &mut u32,
        read_val: F,
    ) -> Result<bool, E>
    where
        F: FnOnce() -> Result<u8, E>,
    {
        Ok(if *queue_bits == 0 {
            let value = read_val()?;
            let lsb = value & u8::LSB_BIT;
            *queue_value = value >> 1;
            *queue_bits = u8::BITS_SIZE - 1;
            lsb
        } else {
            let lsb = *queue_value & u8::LSB_BIT;
            *queue_value >>= 1;
            *queue_bits -= 1;
            lsb
        } != 0)
    }

    fn pop_unary<const STOP_BIT: u8, F, E>(
        queue_value: &mut u8,
        queue_bits: &mut u32,
        read_val: F,
    ) -> Result<u32, E>
    where
        F: FnMut() -> Result<u8, E>,
    {
        const {
            assert!(matches!(STOP_BIT, 0 | 1), "stop bit must be 0 or 1");
        }

        match STOP_BIT {
            0 => find_unary(
                queue_value,
                queue_bits,
                |v| v.trailing_ones(),
                |q| *q,
                |v, b| v.checked_shr(b),
                read_val,
            ),
            1 => find_unary(
                queue_value,
                queue_bits,
                |v| v.trailing_zeros(),
                |_| u8::BITS_SIZE,
                |v, b| v.checked_shr(b),
                read_val,
            ),
            _ => unreachable!(),
        }
    }

    fn pop_final_value<U>(source: &mut U, source_bits: &mut u32) -> (U, u32)
    where
        U: UnsignedNumeric,
    {
        let bits = core::mem::take(source_bits);
        (
            core::mem::take(source) & (U::ALL.checked_shr(U::BITS_SIZE - bits).unwrap_or(U::ZERO)),
            bits,
        )
    }

    #[inline(always)]
    fn source_align<U>(value: U, _bits: u32) -> U
    where
        U: UnsignedNumeric,
    {
        // bits are already aligned so nothing to do
        value
    }

    #[inline]
    fn pop_bits<U>(source: &mut U, source_bits: &mut u32, bits: u32) -> U
    where
        U: UnsignedNumeric,
    {
        let value = *source & (U::ALL.checked_shr(U::BITS_SIZE - bits).unwrap_or(U::ZERO));
        *source = source.checked_shr(bits).unwrap_or(U::ZERO);
        *source_bits -= bits;
        value
    }

    #[inline]
    fn push_bits<U>(target: &mut U, target_bits: &mut u32, bits: u32, value: U)
    where
        U: UnsignedNumeric,
    {
        *target |= value.checked_shl(*target_bits).unwrap_or(U::ZERO);
        *target_bits += bits;
    }

    fn read_signed<const MAX: u32, R, S>(
        r: &mut R,
        count @ BitCount { bits }: BitCount<MAX>,
    ) -> io::Result<S>
    where
        R: BitRead,
        S: SignedNumeric,
    {
        if MAX <= S::BITS_SIZE || bits <= S::BITS_SIZE {
            let unsigned = r.read_unsigned_counted::<MAX, S::Unsigned>(
                count.checked_sub(1).ok_or(io::Error::new(
                    io::ErrorKind::InvalidInput,
                    "signed reads need at least 1 bit for sign",
                ))?,
            )?;
            let is_negative = r.read_bit()?;
            Ok(if is_negative {
                unsigned.as_negative(bits)
            } else {
                unsigned.as_non_negative()
            })
        } else {
            Err(io::Error::new(
                io::ErrorKind::InvalidInput,
                "excessive bits for type read",
            ))
        }
    }

    fn read_signed_fixed<R, const B: u32, S>(r: &mut R) -> io::Result<S>
    where
        R: BitRead,
        S: SignedNumeric,
    {
        if B == S::BITS_SIZE {
            r.read_to()
        } else {
            let unsigned = r.read_unsigned_var::<S::Unsigned>(B - 1)?;
            let is_negative = r.read_bit()?;
            Ok(if is_negative {
                unsigned.as_negative_fixed::<B>()
            } else {
                unsigned.as_non_negative()
            })
        }
    }

    fn write_signed<const MAX: u32, W, S>(
        w: &mut W,
        count @ BitCount { bits }: BitCount<MAX>,
        value: S,
    ) -> io::Result<()>
    where
        W: BitWrite,
        S: SignedNumeric,
    {
        if MAX <= S::BITS_SIZE || bits <= S::BITS_SIZE {
            w.write_unsigned_counted(
                count.checked_sub(1).ok_or(io::Error::new(
                    io::ErrorKind::InvalidInput,
                    "signed writes need at least 1 bit for sign",
                ))?,
                if value.is_negative() {
                    value.as_negative(bits)
                } else {
                    value.as_non_negative()
                },
            )?;
            w.write_bit(value.is_negative())
        } else {
            Err(io::Error::new(
                io::ErrorKind::InvalidInput,
                "excessive bits for type written",
            ))
        }
    }

    fn write_signed_fixed<W, const B: u32, S>(w: &mut W, value: S) -> io::Result<()>
    where
        W: BitWrite,
        S: SignedNumeric,
    {
        if B == S::BITS_SIZE {
            w.write_bytes(value.to_le_bytes().as_ref())
        } else if value.is_negative() {
            w.write_unsigned_var(B - 1, value.as_negative_fixed::<B>())
                .and_then(|()| w.write_bit(true))
        } else {
            w.write_unsigned_var(B - 1, value.as_non_negative())
                .and_then(|()| w.write_bit(false))
        }
    }

    #[inline]
    fn read_primitive<R, V>(r: &mut R) -> io::Result<V>
    where
        R: BitRead,
        V: Primitive,
    {
        let mut buffer = V::buffer();
        r.read_bytes(buffer.as_mut())?;
        Ok(V::from_le_bytes(buffer))
    }

    #[inline]
    fn write_primitive<W, V>(w: &mut W, value: V) -> io::Result<()>
    where
        W: BitWrite,
        V: Primitive,
    {
        w.write_bytes(value.to_le_bytes().as_ref())
    }

    fn read_numeric<R, V>(mut r: R) -> io::Result<V>
    where
        R: io::Read,
        V: Primitive,
    {
        let mut buffer = V::buffer();
        r.read_exact(buffer.as_mut())?;
        Ok(V::from_le_bytes(buffer))
    }

    #[inline]
    fn write_numeric<W, V>(mut w: W, value: V) -> io::Result<()>
    where
        W: io::Write,
        V: Primitive,
    {
        w.write_all(value.to_le_bytes().as_ref())
    }
}

#[inline]
fn find_unary<E>(
    queue_value: &mut u8,
    queue_bits: &mut u32,
    leading_bits: impl Fn(u8) -> u32,
    max_bits: impl Fn(&mut u32) -> u32,
    checked_shift: impl Fn(u8, u32) -> Option<u8>,
    mut read_val: impl FnMut() -> Result<u8, E>,
) -> Result<u32, E> {
    let mut acc = 0;

    loop {
        match leading_bits(*queue_value) {
            bits if bits == max_bits(queue_bits) => {
                // all bits exhausted
                // fetch another byte and keep going
                acc += *queue_bits;
                *queue_value = read_val()?;
                *queue_bits = u8::BITS_SIZE;
            }
            bits => match checked_shift(*queue_value, bits + 1) {
                Some(value) => {
                    // fetch part of source byte
                    *queue_value = value;
                    *queue_bits -= bits + 1;
                    break Ok(acc + bits);
                }
                None => {
                    // fetch all of source byte
                    *queue_value = 0;
                    *queue_bits = 0;
                    break Ok(acc + bits);
                }
            },
        }
    }
}<|MERGE_RESOLUTION|>--- conflicted
+++ resolved
@@ -812,14 +812,9 @@
 
     /// For performing bulk reads from a bit source to an output type.
     fn read_bits<const MAX: u32, U, F, E>(
-<<<<<<< HEAD
         queue_value: &mut u8,
         queue_bits: &mut u32,
-        BitCount { bits }: BitCount<MAX>,
-=======
-        queue: &mut PartialByte<Self>,
         count @ BitCount { bits }: BitCount<MAX>,
->>>>>>> b363e774
         read_byte: F,
     ) -> Result<U, E>
     where
@@ -828,11 +823,7 @@
         E: From<io::Error>,
     {
         if MAX <= U::BITS_SIZE || bits <= U::BITS_SIZE {
-<<<<<<< HEAD
-            read_bits::<Self, U, _, _>(queue_value, queue_bits, bits, read_byte)
-=======
-            read_bits::<MAX, Self, U, _, _>(queue, count, read_byte)
->>>>>>> b363e774
+            read_bits::<MAX, Self, U, _, _>(queue_value, queue_bits, count, read_byte)
         } else {
             Err(io::Error::new(io::ErrorKind::InvalidInput, "excessive bits for type read").into())
         }
@@ -852,11 +843,12 @@
             assert!(BITS <= U::BITS_SIZE, "excessive bits for type read");
         }
 
-<<<<<<< HEAD
-        read_bits::<Self, U, _, _>(queue_value, queue_bits, BITS, read_byte)
-=======
-        read_bits::<BITS, Self, U, _, _>(queue, BitCount::new::<BITS>(), read_byte)
->>>>>>> b363e774
+        read_bits::<BITS, Self, U, _, _>(
+            queue_value,
+            queue_bits,
+            BitCount::new::<BITS>(),
+            read_byte,
+        )
     }
 
     /// For performing bulk writes of a type to a bit sink.
@@ -1000,38 +992,10 @@
         V: Primitive;
 }
 
-fn read_bits<N, U, F, E>(
+fn read_bits<const MAX: u32, N, U, F, E>(
     queue_value: &mut u8,
     queue_bits: &mut u32,
-    bits: u32,
-<<<<<<< HEAD
-=======
-    // a container for our endianness
-    phantom: PhantomData<E>,
-}
-
-impl<E: Endianness> Default for PartialByte<E> {
-    fn default() -> Self {
-        Self {
-            value: 0,
-            bits: 0,
-            phantom: PhantomData,
-        }
-    }
-}
-
-impl<E: Endianness> PartialByte<E> {
-    /// Returns the number of bits in our partial byte
-    #[inline]
-    fn bits(&self) -> u32 {
-        self.bits
-    }
-}
-
-fn read_bits<const MAX: u32, N, U, F, E>(
-    queue: &mut PartialByte<N>,
     BitCount { bits }: BitCount<MAX>,
->>>>>>> b363e774
     mut read_byte: F,
 ) -> Result<U, E>
 where
@@ -1051,14 +1015,9 @@
             bits -= 8;
         }
 
-<<<<<<< HEAD
-                    *queue_value = last;
-                    *queue_bits = last_bits;
-=======
         if bits > 0 {
             let mut last = read_byte()?;
             let mut last_bits = 8;
->>>>>>> b363e774
 
             N::push_bits(
                 &mut value,
@@ -1067,8 +1026,8 @@
                 U::from_u8(N::pop_bits(&mut last, &mut last_bits, bits)),
             );
 
-            queue.value = last;
-            queue.bits = last_bits;
+            *queue_value = last;
+            *queue_bits = last_bits;
         }
         Ok(value)
     }
